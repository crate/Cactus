#!/usr/bin/env python
# encoding: utf-8
import os
import sys
import logging
import time
import argparse

from colorlog import ColoredFormatter

import cactus
<<<<<<< HEAD

from cactus.bootstrap import bootstrap
from cactus.logger import setup_logging
=======
from cactus.bootstrap import bootstrap


def setup_logging():
    if os.environ.get('DEBUG'):
        logging.basicConfig(
            format = '%(name)s:%(lineno)s / %(levelname)s -> %(message)s',
            level = logging.DEBUG
        )
    else:
        formatter = ColoredFormatter(
            "%(log_color)s%(message)s",
            datefmt=None,
            reset=True,
            log_colors={
                    'DEBUG':    'white',
                    'INFO':     'white',
                    'WARNING':  'bold_yellow',
                    'ERROR':    'bold_red',
                    'CRITICAL': 'bold_red',
            }
        )

        handler = logging.StreamHandler()
        handler.setFormatter(formatter)

        logging.getLogger().setLevel(logging.INFO)
        logging.getLogger().addHandler(handler)

>>>>>>> 5d316fa9

def create(path, skeleton=None):
    """
    Creates a new project at the given path.

    :param path: The path where the new project should be created
    :param skeleton: An (optional) skeleton to use to create the project.
                     This could be a zip, tar archive (file path or URL)
    """

    if os.path.exists(path):
        if raw_input('Path %s exists, move aside (y/n): ' % path) == 'y':
            os.rename(path, '%s.%s.moved' % (path, int(time.time())))
        else:
            sys.exit()

    bootstrap(path, skeleton)


def build(path, config):
    """Build a cactus project"""

    site = cactus.Site(path, config)
    site.build()


def deploy(path, config):
    """Upload the project to S3"""
    site = cactus.Site(path, config)
    site.upload()


def make_messages(path, config):
    """ Create the list of translation files for the site """
    site = cactus.Site(path, config)
    site.make_messages()


def serve(path, config, port, browser):
    """Serve the project and watch changes"""
    site = cactus.Site(path, config)
    site.serve(port=port, browser=browser)

def domain_setup(path, config):
    site = cactus.Site(path, config)
    site.domain_setup()

def domain_list(path, config):
    site = cactus.Site(path, config)
    site.domain_list()



def main():
    parser = argparse.ArgumentParser(description = "Build and deploy static websites using Django templates.")

    subparsers = parser.add_subparsers(title = 'subcommands', description = 'Valid subcommands',
                                       help = 'Select a command to run.')

    parser_create = subparsers.add_parser('create', help='Create a new project')
    parser_create.add_argument('path', help='The path where the new project should be created')
    parser_create.add_argument('-s', '--skeleton', help='An archive to use as skeleton to create the new project')
    parser_create.set_defaults(target=create)

    parser_build = subparsers.add_parser('build', help = 'Build the current project.')
    parser_build.set_defaults(target = build)

    parser_deploy = subparsers.add_parser('deploy', help = 'Deploy the current project to S3.')
    parser_deploy.set_defaults(target = deploy)

    parser_serve = subparsers.add_parser('serve', help = 'Serve the current project.')
    parser_serve.set_defaults(target = serve)
    parser_serve.add_argument('-p', '--port', default = 8000, type = int, help = 'The port on which to serve the site.')
    parser_serve.add_argument('-b', '--browser', action = 'store_true',
                              help = 'Whether to open a browser for the site.')

    parser_make_messages = subparsers.add_parser('messages:make', help='Create translation files for the current project')
    parser_make_messages.set_defaults(target=make_messages)

    parser_domain_setup = subparsers.add_parser('domain:setup', help='Setup records for a domain with route 53')
    parser_domain_setup.set_defaults(target=domain_setup)

    parser_domain_list = subparsers.add_parser('domain:list', help='Setup records for a domain with route 53')
    parser_domain_list.set_defaults(target=domain_list)


    for subparser in (parser_build, parser_deploy, parser_serve, parser_make_messages, parser_domain_setup, parser_domain_list):
        subparser.add_argument('-c', '--config', action="append",
                               help='Add a config file you want to use')

        subparser.set_defaults(path = os.getcwd())

    args = parser.parse_args()

    # Small hack to provide a default value while not replacing what's
    # given by the user, if there is
    if hasattr(args, 'config') and args.config is None:  # We don't need config for create
        args.config = ["config.json"]

    setup_logging()

    args.target(**{k: v for k, v in vars(args).items() if k != 'target'})


if __name__ == "__main__":
    main()<|MERGE_RESOLUTION|>--- conflicted
+++ resolved
@@ -9,11 +9,7 @@
 from colorlog import ColoredFormatter
 
 import cactus
-<<<<<<< HEAD
 
-from cactus.bootstrap import bootstrap
-from cactus.logger import setup_logging
-=======
 from cactus.bootstrap import bootstrap
 
 
@@ -42,8 +38,6 @@
 
         logging.getLogger().setLevel(logging.INFO)
         logging.getLogger().addHandler(handler)
-
->>>>>>> 5d316fa9
 
 def create(path, skeleton=None):
     """
